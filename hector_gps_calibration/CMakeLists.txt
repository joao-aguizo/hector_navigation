--- conflicted
+++ resolved
@@ -18,11 +18,8 @@
   tf2_eigen
   tf2_ros
   urdf
-<<<<<<< HEAD
-=======
   ceres_catkin
   visualization_msgs
->>>>>>> bdc2803c
 )
 
 ## System dependencies are found with CMake's conventions
