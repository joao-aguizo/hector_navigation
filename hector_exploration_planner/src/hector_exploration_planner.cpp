--- conflicted
+++ resolved
@@ -263,7 +263,7 @@
 
     tf::Stamped<tf::Pose> robotPose;
     if(!costmap_ros_->getRobotPose(robotPose)){
-      ROS_WARN("[hector_global_planner]: Failed to get RobotPose");
+      ROS_WARN("[hector_exploration_planner]: Failed to get RobotPose");
     }
 
     unsigned int xm, ym;
@@ -304,7 +304,8 @@
   }
 
   // make plan
-  if(!buildexploration_trans_array_(start,goals,true)){
+  if(!buildexploration_trans_array_(start,goals,false)){
+    ROS_WARN("[hector_exploration_planner] inner-exploration: Creating exploration transform failed!");
     return false;
   }
   if(!getTrajectory(start,goals,plan)){
@@ -749,7 +750,13 @@
 
   ROS_DEBUG("[hector_exploration_planner] buildexploration_trans_array_");
 
+  // reset exploration transform
+  std::fill_n(exploration_trans_array_, num_map_cells_, INT_MAX);
+  std::fill_n(is_goal_array_, num_map_cells_, false);
+
   std::queue<int> myqueue;
+
+  size_t num_free_goals = 0;
 
   // initialize goals
   for(unsigned int i = 0; i < goals.size(); ++i){
@@ -757,15 +764,17 @@
     unsigned int mx,my;
 
     if(!costmap_.worldToMap(goals[i].pose.position.x,goals[i].pose.position.y,mx,my)){
-      ROS_WARN("[hector_exploration_planner] The goal coordinates are outside the costmap!");
-      return false;
+      //ROS_WARN("[hector_exploration_planner] The goal coordinates are outside the costmap!");
+      continue;
     }
 
     int goal_point = costmap_.getIndex(mx,my);
 
+    // Ignore free goal for the moment, check after iterating over all goals if there is not valid one at all
     if(!isFree(goal_point)){
-      ROS_WARN("[hector_exploration_planner] The goal coordinates are occupied! (obstacle, inflated obstacle or unknown)");
-      return false;
+      continue;
+    }else{
+      ++num_free_goals;
     }
 
     unsigned int init_cost = 0;
@@ -775,23 +784,22 @@
 
     exploration_trans_array_[goal_point] = init_cost;
 
-
     // do not punish previous frontiers (oscillation)
-<<<<<<< HEAD
-    if(isValid(previous_goal_)){
-=======
     if(false && isValid(previous_goal_)){
->>>>>>> 15e80d71
       if(isSameFrontier(goal_point, previous_goal_)){
         ROS_DEBUG("[hector_exploration_planner] same frontier: init with 0");
         exploration_trans_array_[goal_point] = 0;
       }
     }
+
     ROS_DEBUG("[hector_exploration_planner] Goal init cost: %d, point: %d", exploration_trans_array_[goal_point], goal_point);
     is_goal_array_[goal_point] = true;
     myqueue.push(goal_point);
-
-
+  }
+
+  if (num_free_goals == 0){
+    ROS_WARN("[hector_exploration_planner] All goal coordinates for exploration transform invalid (occupied or out of bounds), aborting.");
+    return false;
   }
 
   // exploration transform algorithm
@@ -799,7 +807,6 @@
     int point = myqueue.front();
     myqueue.pop();
 
-    unsigned int point_newvalue = exploration_trans_array_[point];
     unsigned int minimum = exploration_trans_array_[point];
 
     int straightPoints[4];
@@ -811,20 +818,21 @@
     // calculate the minimum exploration value of all adjacent cells
     if(!is_goal_array_[point]){
 
+      const unsigned int point_cell_danger = cellDanger(point);
+
       for(int i = 0; i < 4; ++i){
-        if(isFree(straightPoints[i]) && (exploration_trans_array_[straightPoints[i]] + STRAIGHT_COST + cellDanger(point)) < minimum){
-          minimum = exploration_trans_array_[straightPoints[i]] + STRAIGHT_COST + cellDanger(point);
-        }
-        if(isFree(diagonalPoints[i]) && (exploration_trans_array_[diagonalPoints[i]] + DIAGONAL_COST + cellDanger(point)) < minimum){
-          minimum = exploration_trans_array_[diagonalPoints[i]] + DIAGONAL_COST + cellDanger(point);
-        }
-      }
-      point_newvalue = minimum;
+        if(isFree(straightPoints[i]) && (exploration_trans_array_[straightPoints[i]] + STRAIGHT_COST + point_cell_danger) < minimum){
+          minimum = exploration_trans_array_[straightPoints[i]] + STRAIGHT_COST + point_cell_danger;
+        }
+        if(isFree(diagonalPoints[i]) && (exploration_trans_array_[diagonalPoints[i]] + DIAGONAL_COST + point_cell_danger) < minimum){
+          minimum = exploration_trans_array_[diagonalPoints[i]] + DIAGONAL_COST + point_cell_danger;
+        }
+      }
     }
 
     // if exploration_trans_array_ of the point changes, add all adjacent cells (theirs might change too)
-    if((point_newvalue < exploration_trans_array_[point]) || (is_goal_array_[point])){
-      exploration_trans_array_[point] = point_newvalue;
+    if(minimum < exploration_trans_array_[point] || is_goal_array_[point]){
+      exploration_trans_array_[point] = minimum;
 
       for(int i = 0; i < 4; ++i){
         if(isFree(straightPoints[i]) && !is_goal_array_[straightPoints[i]]){
@@ -835,6 +843,7 @@
         }
       }
     }
+
   }
 
   ROS_DEBUG("[hector_exploration_planner] END: buildexploration_trans_array_");
@@ -1141,25 +1150,6 @@
       frontiers.push_back(finalFrontier);
     }
 
-<<<<<<< HEAD
-      // visualization (export to method?)
-      if(visualization_requested){
-        visualization_msgs::Marker marker;
-        marker.header.frame_id = "map";
-        marker.header.stamp = ros::Time();
-        marker.ns = "hector_global_planner";
-        marker.id = id++;
-        marker.type = visualization_msgs::Marker::ARROW;
-        marker.action = visualization_msgs::Marker::ADD;
-        marker.pose.position.x = wx;
-        marker.pose.position.y = wy;
-        marker.pose.position.z = 0.0;
-        marker.pose.orientation = tf::createQuaternionMsgFromYaw(yaw);
-        marker.scale.x = 0.5;
-        marker.scale.y = 0.5;
-        marker.scale.z = 0.5;
-        marker.color.a = 1.0;
-=======
     // visualization (export to method?)
     if(visualization_requested){
       visualization_msgs::Marker marker;
@@ -1182,7 +1172,6 @@
         marker.color.r = 0.0;
         marker.color.g = 1.0;
       }else{
->>>>>>> 15e80d71
         marker.color.r = 1.0;
         marker.color.g = 0.0;
       }
@@ -1211,25 +1200,9 @@
     size_t size = traj_vector.size();
     ROS_DEBUG("[hector_exploration_planner] size of trajectory vector %u", (unsigned int)size);
 
-    if(size > 1){
-      geometry_msgs::PoseStamped lastPose = traj_vector[0];
+    if(size > 0){
+      geometry_msgs::PoseStamped lastPose = traj_vector[size-1];
       goals.push_back(lastPose);
-<<<<<<< HEAD
-      for(size_t i = 1; i < size; ++i){
-        const geometry_msgs::PoseStamped& pose = traj_vector[i];
-        unsigned int x,y;
-        costmap_.worldToMap(pose.pose.position.x,pose.pose.position.y,x,y);
-        unsigned m_point = costmap_.getIndex(x,y);
-
-        double dx = lastPose.pose.position.x - pose.pose.position.x;
-        double dy = lastPose.pose.position.y - pose.pose.position.y;
-
-        // extract points with 0.5m distance (if free)
-        if(isFree(m_point)){
-          if((dx*dx) + (dy*dy) > (0.5*0.5)){
-            goals.push_back(pose);
-            lastPose = pose;
-=======
 
       if (size > 1){
 
@@ -1258,7 +1231,6 @@
 
           if (!point_in_free_space && !collision_allowed){
             break;
->>>>>>> 15e80d71
           }
         }
       }
@@ -1269,12 +1241,15 @@
       // make exploration transform
       tf::Stamped<tf::Pose> robotPose;
       if(!costmap_ros_->getRobotPose(robotPose)){
-        ROS_WARN("[hector_global_planner]: Failed to get RobotPose");
+        ROS_WARN("[hector_exploration_planner]: Failed to get RobotPose");
       }
       geometry_msgs::PoseStamped robotPoseMsg;
       tf::poseStampedTFToMsg(robotPose, robotPoseMsg);
 
-      buildexploration_trans_array_(robotPoseMsg, goals, false);
+      if (!buildexploration_trans_array_(robotPoseMsg, goals, false)){
+        ROS_WARN("[hector_exploration_planner]: Creating exploration transform array in find inner frontier failed, aborting.");
+        return false;
+      }
 
       inner_vis_->publishVisOnDemand(costmap_, exploration_trans_array_);
 
@@ -1282,26 +1257,9 @@
       costmap_.worldToMap(robotPoseMsg.pose.position.x,robotPoseMsg.pose.position.y,x,y);
 
 
+
+
       // get point with maximal distance to trajectory
-<<<<<<< HEAD
-      int max_expl_point = costmap_.getIndex(x,y);
-      for(unsigned int i = 0; i < num_map_cells_; ++i){
-        if(isFree(i)){
-          if(exploration_trans_array_[i] < INT_MAX){
-            if(exploration_trans_array_[i] > exploration_trans_array_[max_expl_point]){
-              if(!isFrontierReached(i)){
-                max_expl_point = i;
-              }
-            }
-          }
-        }
-      }
-
-      // reset exploration transform
-      for(unsigned int i = 0; i < num_map_cells_; ++i){
-        exploration_trans_array_[i] = INT_MAX;
-        is_goal_array_[i] = false;
-=======
       int max_exploration_trans_point = -1;
       unsigned int max_exploration_trans_val = 0;
 
@@ -1320,13 +1278,12 @@
       if (max_exploration_trans_point == 0){
         ROS_WARN("[hector_exploration_planner]: Couldn't find max exploration transform point for inner exploration, aborting.");
         return false;
->>>>>>> 15e80d71
       }
 
       geometry_msgs::PoseStamped finalFrontier;
       unsigned int fx,fy;
       double wfx,wfy;
-      costmap_.indexToCells(max_expl_point,fx,fy);
+      costmap_.indexToCells(max_exploration_trans_point,fx,fy);
       costmap_.mapToWorld(fx,fy,wfx,wfy);
       std::string global_frame = costmap_ros_->getGlobalFrameID();
       finalFrontier.header.frame_id = global_frame;
@@ -1349,7 +1306,7 @@
         visualization_msgs::Marker marker;
         marker.header.frame_id = "map";
         marker.header.stamp = ros::Time();
-        marker.ns = "hector_global_planner";
+        marker.ns = "hector_exploration_planner";
         marker.id = 100;
         marker.type = visualization_msgs::Marker::ARROW;
         marker.action = visualization_msgs::Marker::ADD;
@@ -1367,7 +1324,7 @@
         marker.lifetime = ros::Duration(5,0);
         visualization_pub_.publish(marker);
       }
-      return !innerFrontier.empty();
+      return true;
     }
   }
   return false;
@@ -1450,7 +1407,7 @@
 
   tf::Stamped<tf::Pose> robotPose;
   if(!costmap_ros_->getRobotPose(robotPose)){
-    ROS_WARN("[hector_global_planner]: Failed to get RobotPose");
+    ROS_WARN("[hector_exploration_planner]: Failed to get RobotPose");
   }
   geometry_msgs::PoseStamped robotPoseMsg;
   tf::poseStampedTFToMsg(robotPose, robotPoseMsg);
@@ -1465,7 +1422,7 @@
   double dy = robotPoseMsg.pose.position.y - wfy;
 
   if ( (dx*dx) + (dy*dy) < (p_dist_for_goal_reached_*p_dist_for_goal_reached_)) {
-    ROS_DEBUG("[hector_global_planner]: frontier is within the squared range of: %f", p_dist_for_goal_reached_);
+    ROS_DEBUG("[hector_exploration_planner]: frontier is within the squared range of: %f", p_dist_for_goal_reached_);
     return true;
   }
   return false;
@@ -1492,11 +1449,11 @@
 }
 
 inline unsigned int HectorExplorationPlanner::cellDanger(int point){
-  unsigned int danger = 0;
+
   if((int)obstacle_trans_array_[point] <= p_min_obstacle_dist_){
-    danger = p_alpha_ * std::pow(p_min_obstacle_dist_ - obstacle_trans_array_[point],2);
-  }
-  return danger;
+    return p_alpha_ * std::pow(p_min_obstacle_dist_ - obstacle_trans_array_[point],2);
+  }
+  return 0;
 }
 
 float HectorExplorationPlanner::angleDifference(const geometry_msgs::PoseStamped &start, const geometry_msgs::PoseStamped &goal){
@@ -1681,7 +1638,7 @@
 //        visualization_msgs::Marker marker;
 //        marker.header.frame_id = "map";
 //        marker.header.stamp = ros::Time();
-//        marker.ns = "hector_global_planner";
+//        marker.ns = "hector_exploration_planner";
 //        marker.id = i + 500;
 //        marker.type = visualization_msgs::Marker::TEXT_VIEW_FACING;
 //        marker.action = visualization_msgs::Marker::ADD;
